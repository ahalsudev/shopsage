--- conflicted
+++ resolved
@@ -72,91 +72,6 @@
       <SafeAreaView style={styles.contentContainer}>
         <ScrollView contentContainerStyle={styles.scrollContent}>
           <View style={styles.content}>
-<<<<<<< HEAD
-
-          <View style={styles.inputContainer}>
-            <Text style={styles.label}>Name *</Text>
-            <TextInput
-              style={styles.input}
-              value={name}
-              onChangeText={setName}
-              placeholder="Enter your name"
-              placeholderTextColor="#9ca3af"
-            />
-          </View>
-
-          {/* Specialization Input */}
-          <View style={styles.inputContainer}>
-            <Text style={styles.label}>Specialization *</Text>
-            <TextInput
-              style={styles.input}
-              value={specialization}
-              onChangeText={setSpecialization}
-              placeholder="e.g., Tech Support, Fashion Advice, Product Reviews"
-              placeholderTextColor="#9ca3af"
-            />
-          </View>
-
-          {/* Bio Input */}
-          <View style={styles.inputContainer}>
-            <Text style={styles.label}>Bio</Text>
-            <TextInput
-              style={[styles.input, styles.textArea]}
-              value={bio}
-              onChangeText={setBio}
-              placeholder="Tell shoppers about your expertise and experience"
-              placeholderTextColor="#9ca3af"
-              multiline
-              numberOfLines={4}
-            />
-          </View>
-
-          {/* Session Rate Input */}
-          <View style={styles.inputContainer}>
-            <Text style={styles.label}>Session Rate (SOL) *</Text>
-            <TextInput
-              style={styles.input}
-              value={sessionRate}
-              onChangeText={setSessionRate}
-              placeholder="0.05"
-              placeholderTextColor="#9ca3af"
-              keyboardType="decimal-pad"
-            />
-            <Text style={styles.helpText}>Rate per 5-minute consultation session</Text>
-          </View>
-
-          {/* Profile Image URL Input */}
-          <View style={styles.inputContainer}>
-            <Text style={styles.label}>Profile Image URL</Text>
-            <TextInput
-              style={styles.input}
-              value={profileImageUrl}
-              onChangeText={setProfileImageUrl}
-              placeholder="https://example.com/your-photo.jpg"
-              placeholderTextColor="#9ca3af"
-              autoCapitalize="none"
-              autoCorrect={false}
-            />
-          </View>
-
-          {/* Create Profile Button */}
-          <TouchableOpacity
-            style={[styles.createButton, isLoading && styles.createButtonDisabled]}
-            onPress={handleCreateProfile}
-            disabled={isLoading}
-          >
-            <Text style={styles.createButtonText}>
-              {isLoading ? 'Creating Profile...' : 'Create Expert Profile'}
-            </Text>
-          </TouchableOpacity>
-
-          {/* Info */}
-          <View style={styles.infoContainer}>
-            <Text style={styles.infoText}>
-              💡 Your profile will be reviewed before going live. You'll be notified once it's approved.
-            </Text>
-          </View>
-=======
             {/* Specialization Input */}
             <View style={styles.inputContainer}>
               <Text style={styles.label}>Specialization *</Text>
@@ -228,7 +143,6 @@
                 💡 Your profile will be reviewed before going live. You&apos;ll be notified once it&apos;s approved.
               </Text>
             </View>
->>>>>>> 9037fb7c
           </View>
         </ScrollView>
       </SafeAreaView>
