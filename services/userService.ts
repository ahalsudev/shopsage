--- conflicted
+++ resolved
@@ -44,11 +44,7 @@
   async loadWalletAddressLocally(): Promise<string | null> {
     return await AsyncStorage.getItem(STORAGE_KEYS.WALLET_ADDRESS)
   },
-<<<<<<< HEAD
-  async saveUserDataLocally(user: UserCompleteProfile): Promise<void> {    
-=======
   async saveUserDataLocally(user: UserCompleteProfile): Promise<void> {
->>>>>>> 9037fb7c
     try {
       if (!user) {
         throw new Error('User is null or undefined')
