import { AppConfig } from '@/config/environment'
import { transact } from '@solana-mobile/mobile-wallet-adapter-protocol-web3js'
import { PublicKey, TransactionSignature } from '@solana/web3.js'
import { PLATFORM_CONFIG } from '../constants/programs'
import { solanaUtils } from '../utils/solana'
import { paymentService } from './paymentService'
import { toUint8Array } from 'js-base64'

console.log('[ExpertProgram] 🔄 EXPERT PROGRAM SERVICE LOADED WITH FIXES - VERSION 2024-08-05')

export interface ExpertRegistrationData {
  name: string
  specialization: string
  sessionRate: number // in SOL
  bio?: string
  profileImageUrl?: string
}

export interface ChainExpertData {
  authority: PublicKey
  name: string
  specialization: string
  sessionRate: number // in lamports
  rating: number
  totalConsultations: number
  isVerified: boolean
  isOnline: boolean
}

export const expertProgramService = {
  async registerExpertOnChain(expertData: ExpertRegistrationData): Promise<{
    signature: TransactionSignature;
    expertPublicKey: PublicKey;
    expertAccount: PublicKey;
  }> {
    try {
      console.log('[ExpertProgram] ===== STARTING EXPERT REGISTRATION =====')
      console.log('[ExpertProgram] Expert data:', expertData)
      console.log('[ExpertProgram] Platform config:', {
        network: PLATFORM_CONFIG.NETWORK,
        cluster: PLATFORM_CONFIG.CLUSTER,
        rpc: PLATFORM_CONFIG.RPC_ENDPOINT
      })
      console.log('[ExpertProgram] Program IDs:', solanaUtils.getProgramIds())

      console.log('[ExpertProgram] About to call transact...')
      const result = await transact(async (wallet) => {
        console.log('[ExpertProgram] Inside transact callback, wallet:', typeof wallet)
        
        // Authorize the wallet with enhanced identity
        console.log('[ExpertProgram] Requesting wallet authorization with cluster:', PLATFORM_CONFIG.CLUSTER)
        const authResult = await wallet.authorize({
          cluster: PLATFORM_CONFIG.CLUSTER,
          identity: {
<<<<<<< HEAD
            name: 'ShopSage Expert Registration',
            uri: 'https://shopsage.app',
=======
            name: 'ShopSage',
            uri: AppConfig.uri,
>>>>>>> 9037fb7c
            icon: 'favicon.ico',
          },
        })
        console.log('[ExpertProgram] Wallet authorization completed')

<<<<<<< HEAD
        console.log('[ExpertProgram] Authorization result:', JSON.stringify(authResult, null, 2));
        const account = authResult.accounts && authResult.accounts.length > 0 ? authResult.accounts[0] : undefined;
        if (!account) {
          console.error('[ExpertProgram] Wallet authorization failed. Full auth result:', authResult);
          throw new Error('Wallet authorization failed. Please try again.')
        }
        
        // Convert base64 address to PublicKey
        const publicKeyByteArray = toUint8Array(account.address)
        const authority = new PublicKey(publicKeyByteArray)
        console.log('[ExpertProgram] Wallet authorized:', authority.toString())
=======
        const authority = solanaUtils.getPublicKeyFromAddress(authResult.accounts[0].address)
>>>>>>> 9037fb7c

        // Initialize Solana utils with wallet
        await solanaUtils.initializePrograms(authority)
        console.log('[ExpertProgram] Program IDs:', solanaUtils.getProgramIds())

        // Get expert account PDA
        const [expertAccount, bump] = solanaUtils.findExpertAccount(authority)
        console.log('[ExpertProgram] Expert account PDA:', expertAccount.toString(), 'bump:', bump)
        console.log('Please provide this PDA to the assistant:', expertAccount.toString());

        // Build register expert transaction
        const transaction = await solanaUtils.buildRegisterExpertTransaction(
          authority,
          expertData.name,
          expertData.specialization,
          solanaUtils.solToLamports(expertData.sessionRate),
        )

        console.log('[ExpertProgram] Transaction built:', transaction)

        // Get latest blockhash and set transaction details
        const { blockhash } = await solanaUtils.getConnection().getLatestBlockhash()
        transaction.recentBlockhash = blockhash
        transaction.feePayer = authority

        console.log('[ExpertProgram] Transaction prepared with blockhash and fee payer, requesting signature...')

        // Sign and send the transaction
        const signatures = await wallet.signAndSendTransactions({
          transactions: [transaction],
        })

        const signature = signatures[0]
        console.log('[ExpertProgram] Transaction signed with signature:', signature)

        // Wait for transaction confirmation
        console.log('[ExpertProgram] Waiting for transaction confirmation...')
        const confirmation = await solanaUtils.getConnection().confirmTransaction(signature, 'confirmed')
        
        if (confirmation.value.err) {
          throw new Error(`Transaction failed: ${JSON.stringify(confirmation.value.err)}`)
        }

        console.log('[ExpertProgram] Expert registered successfully!', {
          signature,
          expertAccount: expertAccount.toString(),
          authority: authority.toString(),
          confirmation: confirmation.value
        })

        return {
          signature,
          expertPublicKey: authority,
          expertAccount
        }
      })
      
      console.log('[ExpertProgram] Transact completed successfully:', result)
      return result
    } catch (error) {
      console.error('[ExpertProgram] Failed to register expert on chain:', error)
      
      // Enhanced error handling
      if (error.message?.includes('User declined') || error.message?.includes('User rejected')) {
        throw new Error('Registration cancelled by user')
      } else if (error.message?.includes('Insufficient funds') || error.message?.includes('insufficient lamports')) {
        throw new Error('Insufficient SOL for transaction fees. Please add more SOL to your wallet.')
      } else if (error.message?.includes('already exists') || error.message?.includes('already in use')) {
        throw new Error('Expert account already exists for this wallet')
      } else if (error.message?.includes('Transaction failed')) {
        throw new Error(`Registration transaction failed: ${error.message}`)
      } else if (error.message?.includes('Connection')) {
        throw new Error('Network connection error. Please check your connection and try again.')
      } else {
        throw new Error(`Registration failed: ${error.message || 'Unknown error'}`)
      }
    }
  },

  async updateExpertStatusOnChain(isOnline: boolean): Promise<{
    signature: TransactionSignature;
    expertPublicKey: PublicKey;
    newStatus: boolean;
  }> {
    try {
      console.log(`[ExpertProgram] Updating expert status to: ${isOnline ? 'online' : 'offline'}`)

      return await transact(async (wallet) => {
        // Authorize the wallet
        const authResult = await wallet.authorize({
          cluster: PLATFORM_CONFIG.CLUSTER,
          identity: {
<<<<<<< HEAD
            name: 'ShopSage Expert Status',
            uri: 'https://shopsage.app',
=======
            name: 'ShopSage',
            uri: AppConfig.uri,
>>>>>>> 9037fb7c
            icon: 'favicon.ico',
          },
        })

<<<<<<< HEAD
        const account = authResult.accounts && authResult.accounts.length > 0 ? authResult.accounts[0] : undefined;
        if (!account) {
          throw new Error('Wallet authorization failed. Please try again.')
        }
        
        // Convert base64 address to PublicKey
        const publicKeyByteArray = toUint8Array(account.address)
        const authority = new PublicKey(publicKeyByteArray)
        console.log('[ExpertProgram] Wallet authorized for status update:', authority.toString())
=======
        const authority = solanaUtils.getPublicKeyFromAddress(authResult.accounts[0].address)
>>>>>>> 9037fb7c

        // Initialize Solana utils with wallet
        await solanaUtils.initializePrograms(authority)

        // Build update expert status transaction
        const transaction = await solanaUtils.buildUpdateExpertStatusTransaction(authority, isOnline)

        // Get latest blockhash and set transaction details
        const { blockhash } = await solanaUtils.getConnection().getLatestBlockhash()
        transaction.recentBlockhash = blockhash
        transaction.feePayer = authority

        console.log('[ExpertProgram] Status update transaction prepared, requesting signature...')

        // Sign and send the transaction
        const signatures = await wallet.signAndSendTransactions({
          transactions: [transaction],
        })

        const signature = signatures[0]
        console.log('[ExpertProgram] Status update transaction signed with signature:', signature)

        // Wait for transaction confirmation
        console.log('[ExpertProgram] Waiting for status update confirmation...')
        const confirmation = await solanaUtils.getConnection().confirmTransaction(signature, 'confirmed')
        
        if (confirmation.value.err) {
          throw new Error(`Status update transaction failed: ${JSON.stringify(confirmation.value.err)}`)
        }

        console.log('[ExpertProgram] Expert status updated successfully!', {
          signature,
          authority: authority.toString(),
          newStatus: isOnline,
          confirmation: confirmation.value
        })

        return {
          signature,
          expertPublicKey: authority,
          newStatus: isOnline
        }
      })
    } catch (error) {
      console.error('[ExpertProgram] Failed to update expert status on chain:', error)
      
      // Enhanced error handling
      if (error.message?.includes('User declined')) {
        throw new Error('Status update cancelled by user')
      } else if (error.message?.includes('Expert not found')) {
        throw new Error('Expert account not found. Please register as an expert first.')
      } else {
        throw new Error(`Status update failed: ${error.message || 'Unknown error'}`)
      }
    }
  },

  async getExpertFromChain(expertWalletAddress: string): Promise<ChainExpertData | null> {
    try {
      const authority = new PublicKey(expertWalletAddress)
      await solanaUtils.initializePrograms(authority) // Ensure programs are initialized
      return await solanaUtils.getExpertAccount(authority)
    } catch (error) {
      console.error('Failed to get expert from chain:', error)
      return null
    }
  },

  async syncExpertWithChain(expertWalletAddress: string): Promise<any> {
    try {
      // Get expert data from blockchain
      const chainExpert = await this.getExpertFromChain(expertWalletAddress)

      if (!chainExpert) {
        console.warn('Expert not found on chain:', expertWalletAddress)
        return null
      }

      // Convert blockchain data to frontend format
      const syncedExpert = {
        id: chainExpert.authority.toString(),
        userId: chainExpert.authority.toString(),
        name: chainExpert.name,
        specialization: chainExpert.specialization,
        bio: null, // Chain doesn't store bio, backend does
        sessionRate: chainExpert.sessionRate / 1_000_000_000, // Convert lamports to SOL
        rating: chainExpert.rating,
        totalConsultations: chainExpert.totalConsultations,
        isVerified: chainExpert.isVerified,
        isOnline: chainExpert.isOnline,
        profileImageUrl: null, // Chain doesn't store image URL
        createdAt: new Date().toISOString(), // Chain doesn't store creation time
        updatedAt: new Date().toISOString(),
      }

      return syncedExpert
    } catch (error) {
      console.error('Failed to sync expert with chain:', error)
      return null
    }
  },

  // Hybrid expert registration that registers on both chain and backend
  async registerExpertHybrid(expertData: ExpertRegistrationData): Promise<{ 
    chainResult: {
      signature: TransactionSignature;
      expertPublicKey: PublicKey;
      expertAccount: PublicKey;
    };
    backendExpert?: any;
  }> {
    try {
      console.log('[ExpertProgram] Starting hybrid expert registration...')

      // First register on blockchain (source of truth)
      const chainResult = await this.registerExpertOnChain(expertData)
      console.log('[ExpertProgram] Blockchain registration successful:', chainResult.signature)

      // Then register in backend for additional metadata (bio, image, etc.)
      let backendExpert = null
      try {
        // Import expert service to avoid circular dependency
        const { expertService } = await import('./expertService')

        backendExpert = await expertService.createProfile({
          specialization: expertData.specialization,
          bio: expertData.bio,
          sessionRate: expertData.sessionRate,
          profileImageUrl: expertData.profileImageUrl,
          // Include blockchain data
          walletAddress: chainResult.expertPublicKey.toString(),
          expertAccountAddress: chainResult.expertAccount.toString(),
          registrationSignature: chainResult.signature,
        })

        console.log('[ExpertProgram] Backend registration successful')
      } catch (backendError) {
        console.warn('[ExpertProgram] Backend expert registration failed, but blockchain registration succeeded:', backendError)
        // Continue since blockchain is the source of truth
      }

      return { 
        chainResult,
        backendExpert 
      }
    } catch (error) {
      console.error('[ExpertProgram] Failed to register expert (hybrid):', error)
      throw error
    }
  },

  // Update expert status on both chain and backend
  async updateExpertStatusHybrid(isOnline: boolean): Promise<{
    signature: TransactionSignature;
    expertPublicKey: PublicKey;
    newStatus: boolean;
  }> {
    try {
      console.log('[ExpertProgram] Starting hybrid status update...')

      // Update on blockchain first (source of truth)
      const chainResult = await this.updateExpertStatusOnChain(isOnline)
      console.log('[ExpertProgram] Blockchain status update successful:', chainResult.signature)

      // Then update backend for UI consistency
      try {
        const { expertService } = await import('./expertService')
        await expertService.toggleOnlineStatus(isOnline)
        console.log('[ExpertProgram] Backend status update successful')
      } catch (backendError) {
        console.warn('[ExpertProgram] Backend expert status update failed:', backendError)
        // Continue since blockchain is the source of truth
      }

      return chainResult
    } catch (error) {
      console.error('[ExpertProgram] Failed to update expert status (hybrid):', error)
      throw error
    }
  },

  // Get expert data with chain as source of truth, backend for metadata
  async getExpertHybrid(expertWalletAddress: string): Promise<any> {
    try {
      // Get chain data first (source of truth)
      const chainExpert = await this.syncExpertWithChain(expertWalletAddress)

      if (!chainExpert) {
        return null
      }

      // Get backend data for additional metadata
      try {
        const { expertService } = await import('./expertService')
        const backendExpert = await expertService.getExpertById(expertWalletAddress)

        // Merge chain truth with backend metadata
        return {
          ...chainExpert,
          bio: backendExpert?.bio || chainExpert.bio,
          profileImageUrl: backendExpert?.profileImageUrl || chainExpert.profileImageUrl,
          // Chain data takes precedence for critical fields
          sessionRate: chainExpert.sessionRate,
          rating: chainExpert.rating,
          totalConsultations: chainExpert.totalConsultations,
          isVerified: chainExpert.isVerified,
          isOnline: chainExpert.isOnline,
        }
      } catch (backendError) {
        console.warn('Failed to get backend expert data:', backendError)
        return chainExpert
      }
    } catch (error) {
      console.error('Failed to get expert (hybrid):', error)

      // Fallback to backend only
      try {
        const { expertService } = await import('./expertService')
        return await expertService.getExpertById(expertWalletAddress)
      } catch (fallbackError) {
        console.error('Fallback to backend also failed:', fallbackError)
        return null
      }
    }
  },
}<|MERGE_RESOLUTION|>--- conflicted
+++ resolved
@@ -3,8 +3,6 @@
 import { PublicKey, TransactionSignature } from '@solana/web3.js'
 import { PLATFORM_CONFIG } from '../constants/programs'
 import { solanaUtils } from '../utils/solana'
-import { paymentService } from './paymentService'
-import { toUint8Array } from 'js-base64'
 
 console.log('[ExpertProgram] 🔄 EXPERT PROGRAM SERVICE LOADED WITH FIXES - VERSION 2024-08-05')
 
@@ -52,33 +50,13 @@
         const authResult = await wallet.authorize({
           cluster: PLATFORM_CONFIG.CLUSTER,
           identity: {
-<<<<<<< HEAD
-            name: 'ShopSage Expert Registration',
-            uri: 'https://shopsage.app',
-=======
             name: 'ShopSage',
             uri: AppConfig.uri,
->>>>>>> 9037fb7c
             icon: 'favicon.ico',
           },
         })
-        console.log('[ExpertProgram] Wallet authorization completed')
-
-<<<<<<< HEAD
-        console.log('[ExpertProgram] Authorization result:', JSON.stringify(authResult, null, 2));
-        const account = authResult.accounts && authResult.accounts.length > 0 ? authResult.accounts[0] : undefined;
-        if (!account) {
-          console.error('[ExpertProgram] Wallet authorization failed. Full auth result:', authResult);
-          throw new Error('Wallet authorization failed. Please try again.')
-        }
-        
-        // Convert base64 address to PublicKey
-        const publicKeyByteArray = toUint8Array(account.address)
-        const authority = new PublicKey(publicKeyByteArray)
-        console.log('[ExpertProgram] Wallet authorized:', authority.toString())
-=======
+
         const authority = solanaUtils.getPublicKeyFromAddress(authResult.accounts[0].address)
->>>>>>> 9037fb7c
 
         // Initialize Solana utils with wallet
         await solanaUtils.initializePrograms(authority)
@@ -171,30 +149,13 @@
         const authResult = await wallet.authorize({
           cluster: PLATFORM_CONFIG.CLUSTER,
           identity: {
-<<<<<<< HEAD
-            name: 'ShopSage Expert Status',
-            uri: 'https://shopsage.app',
-=======
             name: 'ShopSage',
             uri: AppConfig.uri,
->>>>>>> 9037fb7c
             icon: 'favicon.ico',
           },
         })
 
-<<<<<<< HEAD
-        const account = authResult.accounts && authResult.accounts.length > 0 ? authResult.accounts[0] : undefined;
-        if (!account) {
-          throw new Error('Wallet authorization failed. Please try again.')
-        }
-        
-        // Convert base64 address to PublicKey
-        const publicKeyByteArray = toUint8Array(account.address)
-        const authority = new PublicKey(publicKeyByteArray)
-        console.log('[ExpertProgram] Wallet authorized for status update:', authority.toString())
-=======
         const authority = solanaUtils.getPublicKeyFromAddress(authResult.accounts[0].address)
->>>>>>> 9037fb7c
 
         // Initialize Solana utils with wallet
         await solanaUtils.initializePrograms(authority)
