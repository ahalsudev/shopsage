--- conflicted
+++ resolved
@@ -7,7 +7,7 @@
 import { UserCompleteProfile } from '../../types/auth'
 import { authStateManager } from '../../utils/authStateManager'
 
-import { expertProgramService } from '@/services/expertProgramService';
+import { expertProgramService } from '@/services/expertProgramService'
 
 export interface AuthState {
   isAuthenticated: boolean
@@ -19,12 +19,7 @@
   updateUser: (updates: Partial<UserCompleteProfile>) => Promise<void>
   enableRole: (role: 'shopper' | 'expert', profileData: any) => Promise<void>
   syncUserData: () => Promise<void>
-<<<<<<< HEAD
-  refreshRegistrationState: () => Promise<void>
-  refreshExpertProfile: () => Promise<void>
-=======
   switchRole: (role: 'shopper' | 'expert') => Promise<void>
->>>>>>> 9037fb7c
 }
 
 const Context = createContext<AuthState>({} as AuthState)
@@ -80,11 +75,6 @@
   const { accounts, isLoading } = useAuthorization()
   const [profile, setProfile] = useState<UserCompleteProfile | null>(null)
   const [authLoading, setAuthLoading] = useState(false)
-<<<<<<< HEAD
-  const [hasValidToken, setHasValidToken] = useState(false)
-  const [isInRegistrationFlow, setIsInRegistrationFlow] = useState(false)
-=======
->>>>>>> 9037fb7c
 
   // Initialize user on first sign in
   const onSignInSuccess = useCallback(async (walletAddress: string) => {
@@ -113,15 +103,7 @@
         // Check if we have a valid auth token
         const AsyncStorage = await import('@react-native-async-storage/async-storage').then((m) => m.default)
         const token = await AsyncStorage.getItem('token')
-<<<<<<< HEAD
-        
-        // Check if user is in registration flow
-        const inRegistrationFlow = await authStateManager.isInRegistrationFlow()
-        setIsInRegistrationFlow(inRegistrationFlow)
-        
-=======
-
->>>>>>> 9037fb7c
+
         if (!token) {
           console.log('No auth token found, user needs to log in')
           setProfile(null)
@@ -342,36 +324,6 @@
   }
 
   const value: AuthState = useMemo(
-<<<<<<< HEAD
-    () => {
-      const accountsLength = accounts?.length ?? 0
-      const isAuth = accountsLength > 0 && (hasValidToken || isInRegistrationFlow || profile !== null)
-      
-      console.log('[AuthProvider] Authentication state:', {
-        accountsLength,
-        hasValidToken,
-        isInRegistrationFlow,
-        hasProfile: profile !== null,
-        isAuthenticated: isAuth
-      })
-      
-      return {
-        signIn: async () => {
-          return await signInMutation.mutateAsync()
-        },
-        signOut,
-        updateUser,
-        enableRole,
-        syncUserData,
-        refreshRegistrationState,
-        refreshExpertProfile,
-        isAuthenticated: isAuth,
-        isRegistered: profile !== null,
-        isLoading: signInMutation.isPending || isLoading || authLoading,
-        user,
-      }
-    },
-=======
     () => ({
       signIn: async () => {
         return await signInMutation.mutateAsync()
@@ -386,7 +338,6 @@
       isLoading: signInMutation.isPending || isLoading || authLoading,
       user,
     }),
->>>>>>> 9037fb7c
     [
       accounts,
       signInMutation,
@@ -397,15 +348,8 @@
       updateUser,
       enableRole,
       syncUserData,
-<<<<<<< HEAD
-      refreshRegistrationState,
-      refreshExpertProfile,
-      hasValidToken,
-      isInRegistrationFlow
-=======
       switchRole,
       profile,
->>>>>>> 9037fb7c
     ],
   )
 
