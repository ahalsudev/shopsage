--- conflicted
+++ resolved
@@ -166,23 +166,7 @@
         auth_token: fetchQuery.data?.authToken,
         sign_in_payload: signInPayload,
       })
-<<<<<<< HEAD
-      console.log('[Authorization] Authorization result received:', {
-        hasAccounts: !!authorizationResult.accounts,
-        accountCount: authorizationResult.accounts?.length ?? 0,
-        hasAuthToken: !!authorizationResult.auth_token
-      })
-      
-      const result = await handleAuthorizationResult(authorizationResult)
-      console.log('[Authorization] Authorization handled, selected account:', result.selectedAccount.publicKey.toString())
-      
-      // Force invalidate queries to ensure fresh data
-      await invalidateAuthorizations()
-      
-      return result.selectedAccount
-=======
       return (await handleAuthorizationResult(authorizationResult)).selectedAccount
->>>>>>> 9037fb7c
     },
     [fetchQuery.data?.authToken, handleAuthorizationResult, selectedCluster.id, invalidateAuthorizations],
   )
